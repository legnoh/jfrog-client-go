package services

import (
	"encoding/json"
	"errors"
	"fmt"
	"net/http"
	"net/url"
	"strconv"
	"strings"

	"github.com/jfrog/jfrog-client-go/auth"
	"github.com/jfrog/jfrog-client-go/http/jfroghttpclient"
	clientutils "github.com/jfrog/jfrog-client-go/utils"
	"github.com/jfrog/jfrog-client-go/utils/errorutils"
)

const (
<<<<<<< HEAD
	tokenPath                  = "api/security/token"
	APIKeyPath                 = "api/security/apiKey"
	errorMsgPrefix             = "error occurred while attempting to"
	unexpectedServerResponse   = "got unexpected server response while attempting to"
	couldntParseServerResponse = "couldn't parse server response while attempting to"
=======
	tokenPath                        = "api/security/token"
	APIKeyPath                       = "api/security/apiKey"
	errorMsgPrefix                   = "error occurred while attempting to"
	unexpectedServerResponsePrefix   = "got unexpected server response while attempting to"
	couldntParseServerResponsePrefix = "couldn't parse server response while attempting to"
>>>>>>> b1cffdca
)

type SecurityService struct {
	client     *jfroghttpclient.JfrogHttpClient
	ArtDetails auth.ServiceDetails
}

func NewSecurityService(client *jfroghttpclient.JfrogHttpClient) *SecurityService {
	return &SecurityService{client: client}
}

func (ss *SecurityService) getArtifactoryDetails() auth.ServiceDetails {
	return ss.ArtDetails
}

// Create an API key for the current user. Returns an error if API key already exists - use regenerate API key instead.
func (ss *SecurityService) CreateAPIKey() (string, error) {
	httpClientDetails := ss.ArtDetails.CreateHttpClientDetails()
	reqURL, err := clientutils.BuildUrl(ss.ArtDetails.GetUrl(), APIKeyPath, nil)
	if err != nil {
		return "", err
	}

	resp, body, err := ss.client.SendPost(reqURL, nil, &httpClientDetails)
	if err != nil {
		return "", err
	}

	if resp.StatusCode != http.StatusCreated {
		return "", errors.New("API key creation failed with status: " + resp.Status + "\n" + clientutils.IndentJson(body))
	}

	return getApiKeyFromBody(body)
}

// RegenerateAPIKey regenerates the API Key in Artifactory
func (ss *SecurityService) RegenerateAPIKey() (string, error) {
	httpClientDetails := ss.ArtDetails.CreateHttpClientDetails()

	reqURL, err := clientutils.BuildUrl(ss.ArtDetails.GetUrl(), APIKeyPath, nil)
	if err != nil {
		return "", err
	}

	resp, body, err := ss.client.SendPut(reqURL, nil, &httpClientDetails)
	if err != nil {
		return "", err
	}

	if resp.StatusCode != http.StatusOK {
		return "", errors.New("API key regeneration failed with status: " + resp.Status + "\n" + clientutils.IndentJson(body))
	}

	return getApiKeyFromBody(body)
}

// Returns empty string if API Key wasn't generated.
func (ss *SecurityService) GetAPIKey() (string, error) {
	httpClientDetails := ss.ArtDetails.CreateHttpClientDetails()
	reqURL, err := clientutils.BuildUrl(ss.ArtDetails.GetUrl(), APIKeyPath, nil)
	if err != nil {
		return "", err
	}

	resp, body, _, err := ss.client.SendGet(reqURL, true, &httpClientDetails)
	if err != nil {
		return "", err
	}

	if err = errorutils.CheckResponseStatusWithBody(resp, body, http.StatusOK); err != nil {
		return "", err
	}

	return getApiKeyFromBody(body)
}

func getApiKeyFromBody(body []byte) (string, error) {
	var data = make(map[string]interface{})
	if err := json.Unmarshal(body, &data); err != nil {
		return "", errorutils.CheckErrorf("unable to decode json. Error: %s Upstream response: %s", err.Error(), string(body))
	}

	if len(data) == 0 {
		return "", nil
	}
	apiKey, ok := data["apiKey"].(string)
	if !ok {
		return "", errorutils.CheckErrorf("unable to assert apiKey string value")
	}
	return apiKey, nil
}

func (ss *SecurityService) CreateToken(params CreateTokenParams) (auth.CreateTokenResponseData, error) {
	artifactoryUrl := ss.ArtDetails.GetUrl()
	data := buildCreateTokenUrlValues(params)
	httpClientsDetails := ss.getArtifactoryDetails().CreateHttpClientDetails()
	resp, body, err := ss.client.SendPostForm(artifactoryUrl+tokenPath, data, &httpClientsDetails)
	tokenInfo := auth.CreateTokenResponseData{}
	if err != nil {
		return tokenInfo, fmt.Errorf("%s create token: %w", errorMsgPrefix, err)
	}
	if err = errorutils.CheckResponseStatusWithBody(resp, body, http.StatusOK); err != nil {
<<<<<<< HEAD
		return tokenInfo, fmt.Errorf("%s create token: %w", unexpectedServerResponse, err)
	}
	if err = json.Unmarshal(body, &tokenInfo); err != nil {
		return tokenInfo, errorutils.CheckErrorf("%s create token: %w", couldntParseServerResponse, err.Error())
=======
		return tokenInfo, fmt.Errorf("%s create token: %w", unexpectedServerResponsePrefix, err)
	}
	if err = json.Unmarshal(body, &tokenInfo); err != nil {
		return tokenInfo, errorutils.CheckErrorf("%s create token: %s", couldntParseServerResponsePrefix, err.Error())
>>>>>>> b1cffdca
	}
	return tokenInfo, nil
}

func (ss *SecurityService) GetTokens() (GetTokensResponseData, error) {
	artifactoryUrl := ss.ArtDetails.GetUrl()
	httpClientsDetails := ss.getArtifactoryDetails().CreateHttpClientDetails()
	resp, body, _, err := ss.client.SendGet(artifactoryUrl+tokenPath, true, &httpClientsDetails)
	tokens := GetTokensResponseData{}
	if err != nil {
		return tokens, fmt.Errorf("%s get tokens: %w", errorMsgPrefix, err)
	}
	if err = errorutils.CheckResponseStatusWithBody(resp, body, http.StatusOK); err != nil {
<<<<<<< HEAD
		return tokens, fmt.Errorf("%s get tokens: %w", unexpectedServerResponse, err)
	}
	if err = json.Unmarshal(body, &tokens); err != nil {
		return tokens, errorutils.CheckErrorf("%s get tokens: %s", couldntParseServerResponse, err.Error())
=======
		return tokens, fmt.Errorf("%s get tokens: %w", unexpectedServerResponsePrefix, err)
	}
	if err = json.Unmarshal(body, &tokens); err != nil {
		return tokens, errorutils.CheckErrorf("%s get tokens: %s", couldntParseServerResponsePrefix, err.Error())
>>>>>>> b1cffdca
	}
	return tokens, nil
}

func (ss *SecurityService) GetUserTokens(username string) ([]string, error) {
	var tokens []string
	tokenResponseData, err := ss.GetTokens()
	if err != nil {
		return nil, err
	}
	for _, token := range tokenResponseData.Tokens {
		if strings.HasSuffix(token.Subject, "/"+username) {
			tokens = append(tokens, token.TokenId)
		}
	}
	return tokens, nil
}

func (ss *SecurityService) RefreshToken(params ArtifactoryRefreshTokenParams) (auth.CreateTokenResponseData, error) {
	artifactoryUrl := ss.ArtDetails.GetUrl()
	data := buildRefreshTokenUrlValues(params)
	httpClientsDetails := ss.getArtifactoryDetails().CreateHttpClientDetails()
	resp, body, err := ss.client.SendPostForm(artifactoryUrl+tokenPath, data, &httpClientsDetails)
	tokenInfo := auth.CreateTokenResponseData{}
	if err != nil {
		return tokenInfo, fmt.Errorf("%s refresh token: %w", errorMsgPrefix, err)
	}
	if err = errorutils.CheckResponseStatusWithBody(resp, body, http.StatusOK); err != nil {
<<<<<<< HEAD
		return tokenInfo, fmt.Errorf("%s refresh token: %w", unexpectedServerResponse, err)
	}
	if err = json.Unmarshal(body, &tokenInfo); err != nil {
		return tokenInfo, errorutils.CheckErrorf("%s refresh token: %s", couldntParseServerResponse, err.Error())
=======
		return tokenInfo, fmt.Errorf("%s refresh token: %w", unexpectedServerResponsePrefix, err)
	}
	if err = json.Unmarshal(body, &tokenInfo); err != nil {
		return tokenInfo, errorutils.CheckErrorf("%s refresh token: %s", couldntParseServerResponsePrefix, err.Error())
>>>>>>> b1cffdca
	}
	return tokenInfo, nil
}

func (ss *SecurityService) RevokeToken(params RevokeTokenParams) (string, error) {
	artifactoryUrl := ss.ArtDetails.GetUrl()
	requestFullUrl := artifactoryUrl + tokenPath + "/revoke"
	httpClientsDetails := ss.getArtifactoryDetails().CreateHttpClientDetails()
	data := buildRevokeTokenUrlValues(params)
	resp, body, err := ss.client.SendPostForm(requestFullUrl, data, &httpClientsDetails)
	if err != nil {
		return "", fmt.Errorf("%s revoke token: %w", errorMsgPrefix, err)
	}
	if err = errorutils.CheckResponseStatusWithBody(resp, body, http.StatusOK); err != nil {
<<<<<<< HEAD
		return "", fmt.Errorf("%s revoke token: %w", unexpectedServerResponse, err)
=======
		return "", fmt.Errorf("%s revoke token: %w", unexpectedServerResponsePrefix, err)
>>>>>>> b1cffdca
	}
	return string(body), nil
}

func buildCreateTokenUrlValues(params CreateTokenParams) url.Values {
	// Gathers required data while avoiding default/ignored values
	data := url.Values{}
	if params.Refreshable {
		data.Set("refreshable", "true")
	}
	if params.Scope != "" {
		data.Set("scope", params.Scope)
	}
	if params.Username != "" {
		data.Set("username", params.Username)
	}
	if params.Audience != "" {
		data.Set("audience", params.Audience)
	}
	if params.ExpiresIn >= 0 {
		data.Set("expires_in", strconv.Itoa(params.ExpiresIn))
	}
	return data
}

func buildRefreshTokenUrlValues(params ArtifactoryRefreshTokenParams) url.Values {
	data := buildCreateTokenUrlValues(params.Token)

	// <grant_type> is used to tell the rest api whether to create or refresh a token.
	// Both operations are performed by the same endpoint.
	data.Set("grant_type", "refresh_token")

	if params.RefreshToken != "" {
		data.Set("refresh_token", params.RefreshToken)
	}
	if params.AccessToken != "" {
		data.Set("access_token", params.AccessToken)
	}
	return data
}

func buildRevokeTokenUrlValues(params RevokeTokenParams) url.Values {
	data := url.Values{}
	if params.Token != "" {
		data.Set("token", params.Token)
	}
	if params.TokenId != "" {
		data.Set("token_id", params.TokenId)
	}
	return data
}

type GetTokensResponseData struct {
	Tokens []Token
}

type Token struct {
	Issuer      string `json:"issuer,omitempty"`
	Subject     string `json:"subject,omitempty"`
	Refreshable bool   `json:"refreshable,omitempty"`
	Expiry      int    `json:"expiry,omitempty"`
	TokenId     string `json:"token_id,omitempty"`
	IssuedAt    int    `json:"issued_at,omitempty"`
}

type CreateTokenParams struct {
	Scope       string
	Username    string
	ExpiresIn   int
	Refreshable bool
	Audience    string
}

type ArtifactoryRefreshTokenParams struct {
	Token        CreateTokenParams
	RefreshToken string
	AccessToken  string
}

type RevokeTokenParams struct {
	Token   string
	TokenId string
}

func NewCreateTokenParams() CreateTokenParams {
	return CreateTokenParams{ExpiresIn: -1}
}

func NewArtifactoryRefreshTokenParams() ArtifactoryRefreshTokenParams {
	return ArtifactoryRefreshTokenParams{Token: NewCreateTokenParams()}
}

func NewRevokeTokenParams() RevokeTokenParams {
	return RevokeTokenParams{}
}<|MERGE_RESOLUTION|>--- conflicted
+++ resolved
@@ -16,19 +16,11 @@
 )
 
 const (
-<<<<<<< HEAD
-	tokenPath                  = "api/security/token"
-	APIKeyPath                 = "api/security/apiKey"
-	errorMsgPrefix             = "error occurred while attempting to"
-	unexpectedServerResponse   = "got unexpected server response while attempting to"
-	couldntParseServerResponse = "couldn't parse server response while attempting to"
-=======
 	tokenPath                        = "api/security/token"
 	APIKeyPath                       = "api/security/apiKey"
 	errorMsgPrefix                   = "error occurred while attempting to"
 	unexpectedServerResponsePrefix   = "got unexpected server response while attempting to"
 	couldntParseServerResponsePrefix = "couldn't parse server response while attempting to"
->>>>>>> b1cffdca
 )
 
 type SecurityService struct {
@@ -131,17 +123,10 @@
 		return tokenInfo, fmt.Errorf("%s create token: %w", errorMsgPrefix, err)
 	}
 	if err = errorutils.CheckResponseStatusWithBody(resp, body, http.StatusOK); err != nil {
-<<<<<<< HEAD
-		return tokenInfo, fmt.Errorf("%s create token: %w", unexpectedServerResponse, err)
-	}
-	if err = json.Unmarshal(body, &tokenInfo); err != nil {
-		return tokenInfo, errorutils.CheckErrorf("%s create token: %w", couldntParseServerResponse, err.Error())
-=======
 		return tokenInfo, fmt.Errorf("%s create token: %w", unexpectedServerResponsePrefix, err)
 	}
 	if err = json.Unmarshal(body, &tokenInfo); err != nil {
 		return tokenInfo, errorutils.CheckErrorf("%s create token: %s", couldntParseServerResponsePrefix, err.Error())
->>>>>>> b1cffdca
 	}
 	return tokenInfo, nil
 }
@@ -155,17 +140,10 @@
 		return tokens, fmt.Errorf("%s get tokens: %w", errorMsgPrefix, err)
 	}
 	if err = errorutils.CheckResponseStatusWithBody(resp, body, http.StatusOK); err != nil {
-<<<<<<< HEAD
-		return tokens, fmt.Errorf("%s get tokens: %w", unexpectedServerResponse, err)
-	}
-	if err = json.Unmarshal(body, &tokens); err != nil {
-		return tokens, errorutils.CheckErrorf("%s get tokens: %s", couldntParseServerResponse, err.Error())
-=======
 		return tokens, fmt.Errorf("%s get tokens: %w", unexpectedServerResponsePrefix, err)
 	}
 	if err = json.Unmarshal(body, &tokens); err != nil {
 		return tokens, errorutils.CheckErrorf("%s get tokens: %s", couldntParseServerResponsePrefix, err.Error())
->>>>>>> b1cffdca
 	}
 	return tokens, nil
 }
@@ -194,17 +172,10 @@
 		return tokenInfo, fmt.Errorf("%s refresh token: %w", errorMsgPrefix, err)
 	}
 	if err = errorutils.CheckResponseStatusWithBody(resp, body, http.StatusOK); err != nil {
-<<<<<<< HEAD
-		return tokenInfo, fmt.Errorf("%s refresh token: %w", unexpectedServerResponse, err)
-	}
-	if err = json.Unmarshal(body, &tokenInfo); err != nil {
-		return tokenInfo, errorutils.CheckErrorf("%s refresh token: %s", couldntParseServerResponse, err.Error())
-=======
 		return tokenInfo, fmt.Errorf("%s refresh token: %w", unexpectedServerResponsePrefix, err)
 	}
 	if err = json.Unmarshal(body, &tokenInfo); err != nil {
 		return tokenInfo, errorutils.CheckErrorf("%s refresh token: %s", couldntParseServerResponsePrefix, err.Error())
->>>>>>> b1cffdca
 	}
 	return tokenInfo, nil
 }
@@ -219,11 +190,7 @@
 		return "", fmt.Errorf("%s revoke token: %w", errorMsgPrefix, err)
 	}
 	if err = errorutils.CheckResponseStatusWithBody(resp, body, http.StatusOK); err != nil {
-<<<<<<< HEAD
-		return "", fmt.Errorf("%s revoke token: %w", unexpectedServerResponse, err)
-=======
 		return "", fmt.Errorf("%s revoke token: %w", unexpectedServerResponsePrefix, err)
->>>>>>> b1cffdca
 	}
 	return string(body), nil
 }
