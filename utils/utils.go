package utils

import (
	"bytes"
	"encoding/json"
	"fmt"
	"net/url"
	"os"
	"path"
	"path/filepath"
	"regexp"
	"strconv"
	"strings"

	"github.com/jfrog/jfrog-client-go/utils/io"

	"github.com/jfrog/build-info-go/entities"
	"github.com/jfrog/gofrog/stringutils"
	"github.com/jfrog/gofrog/version"

	"github.com/jfrog/jfrog-client-go/utils/io/fileutils"

	"github.com/jfrog/jfrog-client-go/utils/errorutils"
	"github.com/jfrog/jfrog-client-go/utils/log"
)

const (
	Development = "development"
	Agent       = "jfrog-client-go"
<<<<<<< HEAD
	Version     = "1.35.2"
=======
	Version     = "1.35.3"
>>>>>>> 15d98776
)

type MinVersionProduct string

const (
	Artifactory  MinVersionProduct = "JFrog Artifactory"
	Xray         MinVersionProduct = "JFrog Xray"
	DataTransfer MinVersionProduct = "Data Transfer"
	DockerApi    MinVersionProduct = "Docker API"
	Projects     MinVersionProduct = "JFrog Projects"

	MinimumVersionMsg = "You are using %s version %s, while this operation requires version %s or higher."
)

// In order to limit the number of items loaded from a reader into the memory, we use a buffers with this size limit.
var (
	MaxBufferSize          = 50000
	userAgent              = getDefaultUserAgent()
	curlyParenthesesRegexp = regexp.MustCompile(`\{(\d+?)}`)
)

func getVersion() string {
	return Version
}

func GetUserAgent() string {
	return userAgent
}

func SetUserAgent(newUserAgent string) {
	userAgent = newUserAgent
}

func getDefaultUserAgent() string {
	return fmt.Sprintf("%s/%s", Agent, getVersion())
}

func ValidateMinimumVersion(product MinVersionProduct, currentVersion, minimumVersion string) error {
	if !version.NewVersion(currentVersion).AtLeast(minimumVersion) {
		return errorutils.CheckErrorf(MinimumVersionMsg, product, currentVersion, minimumVersion)
	}
	return nil
}

// Get the local root path, from which to start collecting artifacts to be used for:
// 1. Uploaded to Artifactory,
// 2. Adding to the local build-info, to be later published to Artifactory.
func GetRootPath(path string, patternType PatternType, parentheses ParenthesesSlice) string {
	// The first step is to split the local path pattern into sections, by the file separator.
	separator := "/"
	sections := strings.Split(path, separator)
	if len(sections) == 1 {
		separator = "\\"
		if strings.Contains(path, "\\\\") {
			sections = strings.Split(path, "\\\\")
		} else {
			sections = strings.Split(path, separator)
		}
	}

	// Now we start building the root path, making sure to leave out the sub-directory that includes the pattern.
	rootPath := ""
	for _, section := range sections {
		if section == "" {
			continue
		}
		if patternType == RegExp {
			if strings.Contains(section, "(") {
				break
			}
		} else {
			if strings.Contains(section, "*") {
				break
			}
			if strings.Contains(section, "(") {
				temp := rootPath + section
				if isWildcardParentheses(temp, parentheses) {
					break
				}
			}
			if patternType == AntPattern {
				if strings.Contains(section, "?") {
					break
				}
			}
		}
		if rootPath != "" {
			rootPath += separator
		}
		if section == "~" {
			rootPath += GetUserHomeDir()
		} else {
			rootPath += section
		}
	}
	if len(sections) > 0 && sections[0] == "" {
		rootPath = separator + rootPath
	}
	if rootPath == "" {
		return "."
	}
	return rootPath
}

// Return true if the ‘str’ argument contains open parenthesis, that is related to a placeholder.
// The ‘parentheses’ argument contains all the indexes of placeholder parentheses.
func isWildcardParentheses(str string, parentheses ParenthesesSlice) bool {
	toFind := "("
	currStart := 0
	for {
		idx := strings.Index(str, toFind)
		if idx == -1 {
			break
		}
		if parentheses.IsPresent(idx) {
			return true
		}
		currStart += idx + len(toFind)
		str = str[idx+len(toFind):]
	}
	return false
}

func StringToBool(boolVal string, defaultValue bool) (bool, error) {
	if len(boolVal) > 0 {
		result, err := strconv.ParseBool(boolVal)
		return result, errorutils.CheckError(err)
	}
	return defaultValue, nil
}

func AddTrailingSlashIfNeeded(url string) string {
	if url != "" && !strings.HasSuffix(url, "/") {
		url += "/"
	}
	return url
}

func IndentJson(jsonStr []byte) string {
	return doIndentJson(jsonStr, "", "  ")
}

func IndentJsonArray(jsonStr []byte) string {
	return doIndentJson(jsonStr, "  ", "  ")
}

func doIndentJson(jsonStr []byte, prefix, indent string) string {
	var content bytes.Buffer
	err := json.Indent(&content, jsonStr, prefix, indent)
	if err == nil {
		return content.String()
	}
	return string(jsonStr)
}

func MergeMaps(src map[string]string, dst map[string]string) {
	for k, v := range src {
		dst[k] = v
	}
}

func CopyMap(src map[string]string) (dst map[string]string) {
	dst = make(map[string]string)
	for k, v := range src {
		dst[k] = v
	}
	return
}

func ConvertLocalPatternToRegexp(localPath string, patternType PatternType) string {
	if localPath == "./" || localPath == ".\\" || localPath == ".\\\\" {
		return "^.*$"
	}
	localPath = strings.TrimPrefix(localPath, ".\\\\")
	localPath = strings.TrimPrefix(localPath, "./")
	localPath = strings.TrimPrefix(localPath, ".\\")

	switch patternType {
	case AntPattern:
		localPath = AntToRegex(cleanPath(localPath))
	case WildCardPattern:
		localPath = stringutils.WildcardPatternToRegExp(cleanPath(localPath))
	}

	return localPath
}

// Clean /../ | /./ using filepath.Clean.
func cleanPath(path string) string {
	temp := path[len(path)-1:]
	path = filepath.Clean(path)
	if temp == `\` || temp == "/" {
		path += temp
	}
	if io.IsWindows() {
		// Since filepath.Clean replaces \\ with \, we revert this action.
		path = strings.ReplaceAll(path, `\`, `\\`)
		path = strings.ReplaceAll(path, `\\\\`, `\\`)
	}
	return path
}

// Builds a URL for Artifactory/Xray requests.
// Pay attention: semicolons are escaped!
func BuildUrl(baseUrl, path string, params map[string]string) (string, error) {
	u := url.URL{Path: path}
	parsedUrl, err := url.Parse(baseUrl + u.String())
	if err = errorutils.CheckError(err); err != nil {
		return "", err
	}
	q := parsedUrl.Query()
	for k, v := range params {
		q.Set(k, v)
	}
	parsedUrl.RawQuery = q.Encode()

	// Semicolons are reserved as separators in some Artifactory APIs, so they'd better be encoded when used for other purposes
	encodedUrl := strings.ReplaceAll(parsedUrl.String(), ";", url.QueryEscape(";"))
	return encodedUrl, nil
}

// BuildTargetPath Replaces matched regular expression from path to corresponding placeholder {i} at target.
// Example 1:
//
//	pattern = "repoA/1(.*)234" ; path = "repoA/1hello234" ; target = "{1}" ; ignoreRepo = false
//	returns "hello"
//
// Example 2:
//
//	pattern = "repoA/1(.*)234" ; path = "repoB/1hello234" ; target = "{1}" ; ignoreRepo = true
//	returns "hello"
//
// return (parsed target, placeholders replaced in target, error)
func BuildTargetPath(pattern, path, target string, ignoreRepo bool) (string, bool, error) {
	asteriskIndex := strings.Index(pattern, "*")
	slashIndex := strings.Index(pattern, "/")
	if shouldRemoveRepo(ignoreRepo, asteriskIndex, slashIndex) {
		// Removing the repository part of the path is required when working with virtual repositories, as the pattern
		// may contain the virtual-repository name, but the path contains the local-repository name.
		pattern = removeRepoFromPath(pattern)
		path = removeRepoFromPath(path)
	}
	pattern = addEscapingParentheses(pattern, target)
	pattern = stringutils.WildcardPatternToRegExp(pattern)
	if slashIndex < 0 {
		// If '/' doesn't exist, add an optional trailing-slash to support cases in which the provided pattern
		// is only the repository name.
		dollarIndex := strings.LastIndex(pattern, "$")
		pattern = pattern[:dollarIndex]
		pattern += "(/.*)?$"
	}

	r, err := regexp.Compile(pattern)
	err = errorutils.CheckError(err)
	if err != nil {
		return "", false, err
	}

	groups := r.FindStringSubmatch(path)
	if len(groups) > 0 {
		target, replaceOccurred, err := ReplacePlaceHolders(groups, target, false)
		if err != nil {
			return "", false, err
		}
		return target, replaceOccurred, nil
	}
	return target, false, nil
}

// ReplacePlaceHolders replace placeholders with their matching regular expressions.
// group - Regular expression matched group to replace with placeholders.
// toReplace - Target pattern to replace.
// isRegexp - When using a regular expression, all parentheses content in the target will be at the given group parameter.
// A non-regular expression will, however, allow us to consider the parentheses as literal characters.
// The size of the group (containing the parentheses content) can be smaller than the maximum placeholder indexer - in this case, special treatment is required.
// Example : pattern: (a)/(b)/(c), target: "target/{1}{3}" => '(a)' and '(c)' will be considered as placeholders, and '(b)' will be treated as the directory's actual name.
// In this case, the index of '(c)' in the group is 2, but its placeholder indexer is 3.
// Return - The parsed placeholders string, along with a boolean to indicate whether they have been replaced or not.
func ReplacePlaceHolders(groups []string, toReplace string, isRegexp bool) (string, bool, error) {
	maxPlaceholderIndex, err := getMaxPlaceholderIndex(toReplace)
	if err != nil {
		return "", false, err
	}
	preReplaced := toReplace
	// Index for the placeholder number.
	placeHolderIndexer := 1
	for i := 1; i < len(groups); i++ {
		group := strings.ReplaceAll(groups[i], "\\", "/")
		// Handling non-regular expression cases
		for !isRegexp && !strings.Contains(toReplace, "{"+strconv.Itoa(placeHolderIndexer)+"}") {
			placeHolderIndexer++
			if placeHolderIndexer > maxPlaceholderIndex {
				break
			}
		}
		toReplace = strings.ReplaceAll(toReplace, "{"+strconv.Itoa(placeHolderIndexer)+"}", group)
		placeHolderIndexer++
	}
	replaceOccurred := preReplaced != toReplace
	return toReplace, replaceOccurred, nil
}

// Returns the higher index between all placeHolders target instances.
// Example: for input "{1}{5}{3}" returns 5.
func getMaxPlaceholderIndex(toReplace string) (int, error) {
	placeholders := curlyParenthesesRegexp.FindAllString(toReplace, -1)
	max := 0
	for _, placeholder := range placeholders {
		num, err := strconv.Atoi(strings.TrimPrefix(strings.TrimSuffix(placeholder, "}"), "{"))
		if err != nil {
			return 0, errorutils.CheckError(err)
		}
		if num > max {
			max = num
		}
	}
	return max, nil
}

func GetLogMsgPrefix(threadId int, dryRun bool) string {
	var strDryRun string
	if dryRun {
		strDryRun = "[Dry run] "
	}
	return "[Thread " + strconv.Itoa(threadId) + "] " + strDryRun
}

func TrimPath(path string) string {
	path = strings.ReplaceAll(path, "\\", "/")
	path = strings.ReplaceAll(path, "//", "/")
	path = strings.ReplaceAll(path, "../", "")
	path = strings.ReplaceAll(path, "./", "")
	return path
}

func Bool2Int(b bool) int {
	if b {
		return 1
	}
	return 0
}

func ReplaceTildeWithUserHome(path string) string {
	if len(path) > 1 && path[0:1] == "~" {
		return GetUserHomeDir() + path[1:]
	}
	return path
}

func GetUserHomeDir() string {
	if io.IsWindows() {
		home := os.Getenv("HOMEDRIVE") + os.Getenv("HOMEPATH")
		if home == "" {
			home = os.Getenv("USERPROFILE")
		}
		return strings.ReplaceAll(home, "\\", "\\\\")
	}
	return os.Getenv("HOME")
}

func GetBoolEnvValue(flagName string, defValue bool) (bool, error) {
	envVarValue := os.Getenv(flagName)
	if envVarValue == "" {
		return defValue, nil
	}
	val, err := strconv.ParseBool(envVarValue)
	err = CheckErrorWithMessage(err, "can't parse environment variable "+flagName)
	return val, err
}

func CheckErrorWithMessage(err error, message string) error {
	if err != nil {
		log.Error(message)
		err = errorutils.CheckError(err)
	}
	return err
}

func ConvertSliceToMap(slice []string) map[string]bool {
	mapFromSlice := make(map[string]bool)
	for _, value := range slice {
		mapFromSlice[value] = true
	}
	return mapFromSlice
}

func removeRepoFromPath(path string) string {
	if idx := strings.Index(path, "/"); idx != -1 {
		return path[idx:]
	}
	return path
}

func shouldRemoveRepo(ignoreRepo bool, asteriskIndex, slashIndex int) bool {
	if !ignoreRepo || slashIndex < 0 {
		return false
	}
	if asteriskIndex < 0 {
		return true
	}
	return IsSlashPrecedeAsterisk(asteriskIndex, slashIndex)
}

func IsSlashPrecedeAsterisk(asteriskIndex, slashIndex int) bool {
	return slashIndex < asteriskIndex && slashIndex >= 0
}

// Split str by the provided separator, escaping the separator if it is prefixed by a back-slash.
func SplitWithEscape(str string, separator rune) []string {
	var parts []string
	var current bytes.Buffer
	escaped := false
	for _, char := range str {
		switch {
		case char == '\\':
			if escaped {
				current.WriteRune(char)
			}
			escaped = true
		case char == separator && !escaped:
			parts = append(parts, current.String())
			current.Reset()
		default:
			escaped = false
			current.WriteRune(char)
		}
	}
	parts = append(parts, current.String())
	return parts
}

func AddProps(oldProps, additionalProps string) string {
	if len(oldProps) > 0 && !strings.HasSuffix(oldProps, ";") && len(additionalProps) > 0 {
		oldProps += ";"
	}
	return oldProps + additionalProps
}

type Artifact struct {
	LocalPath           string
	TargetPath          string
	SymlinkTargetPath   string
	TargetPathInArchive string
}

const (
	WildCardPattern PatternType = "wildcard"
	RegExp          PatternType = "regexp"
	AntPattern      PatternType = "ant"
)

type PatternType string

type PatternTypes struct {
	RegExp bool
	Ant    bool
}

func GetPatternType(patternTypes PatternTypes) PatternType {
	if patternTypes.RegExp {
		return RegExp
	}
	if patternTypes.Ant {
		return AntPattern
	}
	return WildCardPattern
}

type Sha256Summary struct {
	sha256    string
	succeeded bool
}

func NewSha256Summary() *Sha256Summary {
	return &Sha256Summary{}
}

func (bps *Sha256Summary) IsSucceeded() bool {
	return bps.succeeded
}

func (bps *Sha256Summary) SetSucceeded(succeeded bool) *Sha256Summary {
	bps.succeeded = succeeded
	return bps
}

func (bps *Sha256Summary) GetSha256() string {
	return bps.sha256
}

func (bps *Sha256Summary) SetSha256(sha256 string) *Sha256Summary {
	bps.sha256 = sha256
	return bps
}

// Represents a file transfer from SourcePath to TargetPath.
// Each of the paths can be on the local machine (full or relative) or in Artifactory (without Artifactory URL).
// The file's Sha256 is calculated by Artifactory during the upload. we read the sha256 from the HTTP's response body.
type FileTransferDetails struct {
	SourcePath string `json:"sourcePath,omitempty"`
	TargetPath string `json:"targetPath,omitempty"`
	RtUrl      string `json:"rtUrl,omitempty"`
	Sha256     string `json:"sha256,omitempty"`
}

// Represent deployed artifact's details returned from build-info project for maven and gradle.
type DeployableArtifactDetails struct {
	SourcePath       string `json:"sourcePath,omitempty"`
	ArtifactDest     string `json:"artifactDest,omitempty"`
	Sha256           string `json:"sha256,omitempty"`
	DeploySucceeded  bool   `json:"deploySucceeded,omitempty"`
	TargetRepository string `json:"targetRepository,omitempty"`
}

func (details *DeployableArtifactDetails) CreateFileTransferDetails(rtUrl, targetRepository string) (FileTransferDetails, error) {
	targetUrl, err := url.Parse(path.Join(targetRepository, details.ArtifactDest))
	if err != nil {
		return FileTransferDetails{}, err
	}
	return FileTransferDetails{SourcePath: details.SourcePath, TargetPath: targetUrl.String(), Sha256: details.Sha256, RtUrl: rtUrl}, nil
}

type UploadResponseBody struct {
	Checksums entities.Checksum `json:"checksums,omitempty"`
}

func SaveFileTransferDetailsInTempFile(filesDetails *[]FileTransferDetails) (filePath string, err error) {
	tempFile, err := fileutils.CreateTempFile()
	if err != nil {
		return "", err
	}
	defer func() {
		e := tempFile.Close()
		if err == nil {
			err = errorutils.CheckError(e)
		}
	}()
	filePath = tempFile.Name()
	return filePath, SaveFileTransferDetailsInFile(filePath, filesDetails)
}

func SaveFileTransferDetailsInFile(filePath string, details *[]FileTransferDetails) error {
	// Marshal and save files details to a file.
	// The details will be saved in a json format in an array with key "files" for printing later
	finalResult := struct {
		Files *[]FileTransferDetails `json:"files"`
	}{}
	finalResult.Files = details
	files, err := json.Marshal(finalResult)
	if err != nil {
		return errorutils.CheckError(err)
	}
	return errorutils.CheckError(os.WriteFile(filePath, files, 0700))
}

// Extract sha256 of the uploaded file (calculated by artifactory) from the response's body.
// In case of uploading archive with "--explode" the response body will be empty and sha256 won't be shown at
// the detailed summary.
func ExtractSha256FromResponseBody(body []byte) (string, error) {
	if len(body) > 0 {
		responseBody := new(UploadResponseBody)
		err := json.Unmarshal(body, &responseBody)
		if errorutils.CheckError(err) != nil {
			return "", err
		}
		return responseBody.Checksums.Sha256, nil
	}
	return "", nil
}

// Convert any value to a pointer to that value
func Pointer[K any](val K) *K {
	return &val
}<|MERGE_RESOLUTION|>--- conflicted
+++ resolved
@@ -27,11 +27,7 @@
 const (
 	Development = "development"
 	Agent       = "jfrog-client-go"
-<<<<<<< HEAD
-	Version     = "1.35.2"
-=======
 	Version     = "1.35.3"
->>>>>>> 15d98776
 )
 
 type MinVersionProduct string
